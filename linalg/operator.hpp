// Copyright (c) 2010, Lawrence Livermore National Security, LLC. Produced at
// the Lawrence Livermore National Laboratory. LLNL-CODE-443211. All Rights
// reserved. See file COPYRIGHT for details.
//
// This file is part of the MFEM library. For more information and source code
// availability see http://mfem.org.
//
// MFEM is free software; you can redistribute it and/or modify it under the
// terms of the GNU Lesser General Public License (as published by the Free
// Software Foundation) version 2.1 dated February 1999.

#ifndef MFEM_OPERATOR
#define MFEM_OPERATOR

#include "vector.hpp"

namespace mfem
{

/// Abstract operator
class Operator
{
protected:
   int height; ///< Dimension of the output / number of rows in the matrix.
   int width;  ///< Dimension of the input / number of columns in the matrix.

public:
   /// Construct a square Operator with given size s (default 0).
   explicit Operator(int s = 0) { height = width = s; }

   /** @brief Construct an Operator with the given height (output size) and
       width (input size). */
   Operator(int h, int w) { height = h; width = w; }

   /// Get the height (size of output) of the Operator. Synonym with NumRows().
   inline int Height() const { return height; }
   /** @brief Get the number of rows (size of output) of the Operator. Synonym
       with Height(). */
   inline int NumRows() const { return height; }

   /// Get the width (size of input) of the Operator. Synonym with NumCols().
   inline int Width() const { return width; }
   /** @brief Get the number of columns (size of input) of the Operator. Synonym
       with Width(). */
   inline int NumCols() const { return width; }

   /// Operator application: `y=A(x)`.
   virtual void Mult(const Vector &x, Vector &y) const = 0;

   /** @brief Action of the transpose operator: `y=A^t(x)`. The default behavior
       in class Operator is to generate an error. */
   virtual void MultTranspose(const Vector &x, Vector &y) const
   { mfem_error("Operator::MultTranspose() is not overloaded!"); }

   /** @brief Evaluate the gradient operator at the point @a x. The default
       behavior in class Operator is to generate an error. */
   virtual Operator &GetGradient(const Vector &x) const
   {
      mfem_error("Operator::GetGradient() is not overloaded!");
      return const_cast<Operator &>(*this);
   }

   /** @brief Prolongation operator from linear algebra (linear system) vectors,
       to input vectors for the operator. `NULL` means identity. */
   virtual const Operator *GetProlongation() const { return NULL; }
   /** @brief Restriction operator from input vectors for the operator to linear
       algebra (linear system) vectors. `NULL` means identity. */
   virtual const Operator *GetRestriction() const  { return NULL; }

   /** @brief Form a constrained linear system using a matrix-free approach.

       Assuming square operator, form the operator linear system `A(X)=B`,
       corresponding to it and the right-hand side @a b, by applying any
       necessary transformations such as: parallel assembly, conforming
       constraints for non-conforming AMR and eliminating boundary conditions.
       @note Static condensation and hybridization are not supported for general
       operators (cf. the analogous methods BilinearForm::FormLinearSystem() and
       ParBilinearForm::FormLinearSystem()).

       The constraints are specified through the prolongation P from
       GetProlongation(), and restriction R from GetRestriction() methods, which
       are e.g. available through the (parallel) finite element space of any
       (parallel) bilinear form operator. We assume that the operator is square,
       using the same input and output space, so we have: `A(X)=[P^t (*this)
       P](X)`, `B=P^t(b)`, and `x=P(X)`.

       The vector @a x must contain the essential boundary condition values.
       These are eliminated through the ConstrainedOperator class and the vector
       @a X is initialized by setting its essential entries to the boundary
       conditions and all other entries to zero (@a copy_interior == 0) or
       copied from @a x (@a copy_interior != 0).

       After solving the system `A(X)=B`, the (finite element) solution @a x can
       be recovered by calling Operator::RecoverFEMSolution() with the same
       vectors @a X, @a b, and @a x.

       @note The caller is responsible for destroying the output operator @a A!
       @note If there are no transformations, @a X simply reuses the data of @a
       x. */
   void FormLinearSystem(const Array<int> &ess_tdof_list,
                         Vector &x, Vector &b,
                         Operator* &A, Vector &X, Vector &B,
                         int copy_interior = 0);

   /** @brief Reconstruct a solution vector @a x (e.g. a GridFunction) from the
       solution @a X of a constrained linear system obtained from
       Operator::FormLinearSystem().

       Call this method after solving a linear system constructed using
       Operator::FormLinearSystem() to recover the solution as an input vector,
       @a x, for this Operator (presumably a finite element grid function). This
       method has identical signature to the analogous method for bilinear
       forms, though currently @a b is not used in the implementation. */
   virtual void RecoverFEMSolution(const Vector &X, const Vector &b, Vector &x);

   /// Prints operator with input size n and output size m in Matlab format.
   void PrintMatlab(std::ostream & out, int n = 0, int m = 0) const;

   /// Virtual destructor.
   virtual ~Operator() { }

   /// Enumeration defining IDs for some classes derived from Operator.
   /** This enumeration is primarily used with class OperatorHandle. */
   enum Type
   {
<<<<<<< HEAD
      MFEM_SPARSEMAT,
      Hypre_ParCSR,
      PETSC_MATAIJ,
      PETSC_MATIS,
      PETSC_MATSHELL,
      PETSC_MATNEST,
      PETSC_MATHYPRE,
      PETSC_MATGENERIC,
      Complex_Operator,
      Complex_MFEM_SPARSEMAT,
      Complex_Hypre_ParCSR
=======
      ANY_TYPE,         ///< ID for the base class Operator, i.e. any type.
      MFEM_SPARSEMAT,   ///< ID for class SparseMatrix
      Hypre_ParCSR,     ///< ID for class HypreParMatrix.
      PETSC_MATAIJ,     ///< ID for class PetscParMatrix, MATAIJ format.
      PETSC_MATIS,      ///< ID for class PetscParMatrix, MATIS format.
      PETSC_MATSHELL,   ///< ID for class PetscParMatrix, MATSHELL format.
      PETSC_MATNEST,    ///< ID for class PetscParMatrix, MATNEST format.
      PETSC_MATHYPRE,   ///< ID for class PetscParMatrix, MATHYPRE format.
      PETSC_MATGENERIC  ///< ID for class PetscParMatrix, unspecified format.
>>>>>>> a42293eb
   };

   /// Return the type ID of the Operator class.
   /** This method is intentionally non-virtual, so that it returns the ID of
       the specific pointer or reference type used when calling this method. If
       not overridden by derived classes, they will automatically use the type ID
       of the base Operator class, ANY_TYPE. */
   Type GetType() const { return ANY_TYPE; }
};


/// Base abstract class for time dependent operators.
/** Operator of the form: (x,t) -> f(x,t), where k = f(x,t) generally solves the
    algebraic equation F(x,k,t) = G(x,t). The functions F and G represent the
    _implicit_ and _explicit_ parts of the operator, respectively. For explicit
    operators, F(x,k,t) = k, so f(x,t) = G(x,t).*/
class TimeDependentOperator : public Operator
{
public:
   enum Type
   {
      EXPLICIT,   ///< This type assumes F(x,k,t) = k, i.e. k = f(x,t) = G(x,t).
      IMPLICIT,   ///< This is the most general type, no assumptions on F and G.
      HOMOGENEOUS ///< This type assumes that G(x,t) = 0.
   };

protected:
   double t;  ///< Current time.
   Type type; ///< Describes the form of the TimeDependentOperator.

public:
   /** @brief Construct a "square" TimeDependentOperator y = f(x,t), where x and
       y have the same dimension @a n. */
   explicit TimeDependentOperator(int n = 0, double t_ = 0.0,
                                  Type type_ = EXPLICIT)
      : Operator(n) { t = t_; type = type_; }

   /** @brief Construct a TimeDependentOperator y = f(x,t), where x and y have
       dimensions @a w and @a h, respectively. */
   TimeDependentOperator(int h, int w, double t_ = 0.0, Type type_ = EXPLICIT)
      : Operator(h, w) { t = t_; type = type_; }

   /// Read the currently set time.
   virtual double GetTime() const { return t; }

   /// Set the current time.
   virtual void SetTime(const double _t) { t = _t; }

   /// True if #type is #EXPLICIT.
   bool isExplicit() const { return (type == EXPLICIT); }
   /// True if #type is #IMPLICIT or #HOMOGENEOUS.
   bool isImplicit() const { return !isExplicit(); }
   /// True if #type is #HOMOGENEOUS.
   bool isHomogeneous() const { return (type == HOMOGENEOUS); }

   /** @brief Perform the action of the explicit part of the operator, G:
       @a y = G(@a x, t) where t is the current time.

       Presently, this method is used by some PETSc ODE solvers, for more
       details, see the PETSc Manual. */
   virtual void ExplicitMult(const Vector &x, Vector &y) const
   {
      mfem_error("TimeDependentOperator::ExplicitMult() is not overridden!");
   }

   /** @brief Perform the action of the implicit part of the operator, F:
       @a y = F(@a x, @a k, t) where t is the current time.

       Presently, this method is used by some PETSc ODE solvers, for more
       details, see the PETSc Manual.*/
   virtual void ImplicitMult(const Vector &x, const Vector &k, Vector &y) const
   {
      mfem_error("TimeDependentOperator::ImplicitMult() is not overridden!");
   }

   /** @brief Perform the action of the operator: @a y = k = f(@a x, t), where
       k solves the algebraic equation F(@a x, k, t) = G(@a x, t) and t is the
       current time. */
   virtual void Mult(const Vector &x, Vector &y) const
   {
      mfem_error("TimeDependentOperator::Mult() is not overridden!");
   }

   /** @brief Solve the equation: @a k = f(@a x + @a dt @a k, t), for the
       unknown @a k at the current time t.

       For general F and G, the equation for @a k becomes:
       F(@a x + @a dt @a k, @a k, t) = G(@a x + @a dt @a k, t).

       The input vector @a x corresponds to time index (or cycle) n, while the
       currently set time, #t, and the result vector @a k correspond to time
       index n+1. The time step @a dt corresponds to the time interval between
       cycles n and n+1.

       This method allows for the abstract implementation of some time
       integration methods, including diagonal implicit Runge-Kutta (DIRK)
       methods and the backward Euler method in particular.

       If not re-implemented, this method simply generates an error. */
   virtual void ImplicitSolve(const double dt, const Vector &x, Vector &k)
   {
      mfem_error("TimeDependentOperator::ImplicitSolve() is not overridden!");
   }

   /** @brief Return an Operator representing (dF/dk @a shift + dF/dx) at the
       given @a x, @a k, and the currently set time.

       Presently, this method is used by some PETSc ODE solvers, for more
       details, see the PETSc Manual. */
   virtual Operator& GetImplicitGradient(const Vector &x, const Vector &k,
                                         double shift) const
   {
      mfem_error("TimeDependentOperator::GetImplicitGradient() is "
                 "not overridden!");
      return const_cast<Operator &>(dynamic_cast<const Operator &>(*this));
   }

   /** @brief Return an Operator representing dG/dx at the given point @a x and
       the currently set time.

       Presently, this method is used by some PETSc ODE solvers, for more
       details, see the PETSc Manual. */
   virtual Operator& GetExplicitGradient(const Vector &x) const
   {
      mfem_error("TimeDependentOperator::GetExplicitGradient() is "
                 "not overridden!");
      return const_cast<Operator &>(dynamic_cast<const Operator &>(*this));
   }

   virtual ~TimeDependentOperator() { }
};

/// Base class for solvers
class Solver : public Operator
{
public:
   /// If true, use the second argument of Mult() as an initial guess.
   bool iterative_mode;

   /** @brief Initialize a square Solver with size @a s.

       @warning Use a Boolean expression for the second parameter (not an int)
       to distinguish this call from the general rectangular constructor. */
   explicit Solver(int s = 0, bool iter_mode = false)
      : Operator(s) { iterative_mode = iter_mode; }

   /// Initialize a Solver with height @a h and width @a w.
   Solver(int h, int w, bool iter_mode = false)
      : Operator(h, w) { iterative_mode = iter_mode; }

   /// Set/update the solver for the given operator.
   virtual void SetOperator(const Operator &op) = 0;
};


/// Identity Operator I: x -> x.
class IdentityOperator : public Operator
{
public:
   /// Create an identity operator of size @a n.
   explicit IdentityOperator(int n) : Operator(n) { }

   /// Operator application
   virtual void Mult(const Vector &x, Vector &y) const { y = x; }
};


/** @brief The transpose of a given operator. Switches the roles of the methods
    Mult() and MultTranspose(). */
class TransposeOperator : public Operator
{
private:
   const Operator &A;

public:
   /// Construct the transpose of a given operator @a *a.
   TransposeOperator(const Operator *a)
      : Operator(a->Width(), a->Height()), A(*a) { }

   /// Construct the transpose of a given operator @a a.
   TransposeOperator(const Operator &a)
      : Operator(a.Width(), a.Height()), A(a) { }

   /// Operator application. Apply the transpose of the original Operator.
   virtual void Mult(const Vector &x, Vector &y) const
   { A.MultTranspose(x, y); }

   /// Application of the transpose. Apply the original Operator.
   virtual void MultTranspose(const Vector &x, Vector &y) const
   { A.Mult(x, y); }
};


/// The operator x -> R*A*P*x.
class RAPOperator : public Operator
{
private:
   const Operator & Rt;
   const Operator & A;
   const Operator & P;
   mutable Vector Px;
   mutable Vector APx;

public:
   /// Construct the RAP operator given R^T, A and P.
   RAPOperator(const Operator &Rt_, const Operator &A_, const Operator &P_)
      : Operator(Rt_.Width(), P_.Width()), Rt(Rt_), A(A_), P(P_),
        Px(P.Height()), APx(A.Height()) { }

   /// Operator application.
   virtual void Mult(const Vector & x, Vector & y) const
   { P.Mult(x, Px); A.Mult(Px, APx); Rt.MultTranspose(APx, y); }

   /// Application of the transpose.
   virtual void MultTranspose(const Vector & x, Vector & y) const
   { Rt.Mult(x, APx); A.MultTranspose(APx, Px); P.MultTranspose(Px, y); }
};


/// General triple product operator x -> A*B*C*x, with ownership of the factors.
class TripleProductOperator : public Operator
{
   Operator *A;
   Operator *B;
   Operator *C;
   bool ownA, ownB, ownC;
   mutable Vector t1, t2;

public:
   TripleProductOperator(Operator *A, Operator *B, Operator *C,
                         bool ownA, bool ownB, bool ownC)
      : Operator(A->Height(), C->Width())
      , A(A), B(B), C(C)
      , ownA(ownA), ownB(ownB), ownC(ownC)
      , t1(C->Height()), t2(B->Height())
   {}

   virtual void Mult(const Vector &x, Vector &y) const
   { C->Mult(x, t1); B->Mult(t1, t2); A->Mult(t2, y); }

   virtual void MultTranspose(const Vector &x, Vector &y) const
   { A->MultTranspose(x, t2); B->MultTranspose(t2, t1); C->MultTranspose(t1, y); }

   virtual ~TripleProductOperator()
   {
      if (ownA) { delete A; }
      if (ownB) { delete B; }
      if (ownC) { delete C; }
   }
};


/** @brief Square Operator for imposing essential boundary conditions using only
    the action, Mult(), of a given unconstrained Operator.

    Square operator constrained by fixing certain entries in the solution to
    given "essential boundary condition" values. This class is used by the
    general, matrix-free system formulation of Operator::FormLinearSystem. */
class ConstrainedOperator : public Operator
{
protected:
   Array<int> constraint_list;  ///< List of constrained indices/dofs.
   Operator *A;                 ///< The unconstrained Operator.
   bool own_A;                  ///< Ownership flag for A.
   mutable Vector z, w;         ///< Auxiliary vectors.

public:
   /** @brief Constructor from a general Operator and a list of essential
       indices/dofs.

       Specify the unconstrained operator @a *A and a @a list of indices to
       constrain, i.e. each entry @a list[i] represents an essential-dof. If the
       ownership flag @a own_A is true, the operator @a *A will be destroyed
       when this object is destroyed. */
   ConstrainedOperator(Operator *A, const Array<int> &list, bool own_A = false);

   /** @brief Eliminate "essential boundary condition" values specified in @a x
       from the given right-hand side @a b.

       Performs the following steps:

           z = A((0,x_b));  b_i -= z_i;  b_b = x_b;

       where the "_b" subscripts denote the essential (boundary) indices/dofs of
       the vectors, and "_i" -- the rest of the entries. */
   void EliminateRHS(const Vector &x, Vector &b) const;

   /** @brief Constrained operator action.

       Performs the following steps:

           z = A((x_i,0));  y_i = z_i;  y_b = x_b;

       where the "_b" subscripts denote the essential (boundary) indices/dofs of
       the vectors, and "_i" -- the rest of the entries. */
   virtual void Mult(const Vector &x, Vector &y) const;

   /// Destructor: destroys the unconstrained Operator @a A if @a own_A is true.
   virtual ~ConstrainedOperator() { if (own_A) { delete A; } }
};


/** @brief Mimic the action of a complex operator using two real operators.

    This operator requires vectors that are twice the length of its internally
    stored real operators, Op_Real and Op_Imag. It is assumed that these vectors
    store the real part of the vector first followed by its imaginary part.

    ComplexOperator allows one to choose a convention upon construction, which
    facilitates symmetry.

    Matrix-vector products are then computed as:

    1. When Convention::HERMITIAN is used (default)
    / y_r \   / Op_r -Op_i \ / x_r \
    |     | = |            | |     |
    \ y_i /   \ Op_i  Op_r / \ x_i /

    2. When Convention::BLOCK_SYMMETRIC is used
    / y_r \   / Op_r -Op_i \ / x_r \
    |     | = |            | |     |
    \-y_i /   \-Op_i -Op_r / \ x_i /

    Either convention can be used with a given complex operator,
    however, each of them is best suited for certain classes of
    problems.  For example:

    1. Convention::HERMITIAN, is well suited for Hermitian operators,
    i.e. operators where the real part is symmetric and the imaginary part of
    the operator is anti-symmetric, hence the name. In such cases the resulting
    2 x 2 operator will be symmetric.

    2. Convention::BLOCK_SYMMETRIC, is well suited for operators where both the
    real and imaginary parts are symmetric. In this case the resulting 2 x 2
    operator will again be symmetric. Such operators are common when studying
    damped oscillations, for example.
 */
class ComplexOperator : public Operator
{
public:
   enum Convention
   {
      HERMITIAN,      ///< Native convention for Hermitian operators
      BLOCK_SYMMETRIC ///< Alternate convention for damping operators
   };

   ComplexOperator(Operator * Op_Real, Operator * Op_Imag,
                   bool ownReal, bool ownImag,
                   Convention convention = HERMITIAN);

   virtual ~ComplexOperator();

   bool hasRealPart() const { return Op_Real_ != NULL; }
   bool hasImagPart() const { return Op_Imag_ != NULL; }

   virtual Operator & real();
   virtual Operator & imag();
   virtual const Operator & real() const;
   virtual const Operator & imag() const;

   virtual void Mult(const Vector &x, Vector &y) const;
   virtual void MultTranspose(const Vector &x, Vector &y) const;

   Type GetType() const { return Complex_Operator; }

protected:
   // Let this be hidden from the public interface since the implementation
   // depends on internal members
   virtual void Mult(const Vector &x_r, const Vector &x_i,
                     Vector &y_r, Vector &y_i) const;
   virtual void MultTranspose(const Vector &x_r, const Vector &x_i,
                              Vector &y_r, Vector &y_i) const;

protected:
   Operator * Op_Real_;
   Operator * Op_Imag_;

   bool ownReal_;
   bool ownImag_;

   Convention convention_;

   mutable Vector x_r_, x_i_, y_r_, y_i_;
   mutable Vector *u_, *v_;
};

}

#endif<|MERGE_RESOLUTION|>--- conflicted
+++ resolved
@@ -123,19 +123,6 @@
    /** This enumeration is primarily used with class OperatorHandle. */
    enum Type
    {
-<<<<<<< HEAD
-      MFEM_SPARSEMAT,
-      Hypre_ParCSR,
-      PETSC_MATAIJ,
-      PETSC_MATIS,
-      PETSC_MATSHELL,
-      PETSC_MATNEST,
-      PETSC_MATHYPRE,
-      PETSC_MATGENERIC,
-      Complex_Operator,
-      Complex_MFEM_SPARSEMAT,
-      Complex_Hypre_ParCSR
-=======
       ANY_TYPE,         ///< ID for the base class Operator, i.e. any type.
       MFEM_SPARSEMAT,   ///< ID for class SparseMatrix
       Hypre_ParCSR,     ///< ID for class HypreParMatrix.
@@ -144,8 +131,10 @@
       PETSC_MATSHELL,   ///< ID for class PetscParMatrix, MATSHELL format.
       PETSC_MATNEST,    ///< ID for class PetscParMatrix, MATNEST format.
       PETSC_MATHYPRE,   ///< ID for class PetscParMatrix, MATHYPRE format.
-      PETSC_MATGENERIC  ///< ID for class PetscParMatrix, unspecified format.
->>>>>>> a42293eb
+      PETSC_MATGENERIC, ///< ID for class PetscParMatrix, unspecified format.
+      Complex_Operator,
+      Complex_MFEM_SPARSEMAT,
+      Complex_Hypre_ParCSR
    };
 
    /// Return the type ID of the Operator class.
