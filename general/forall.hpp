--- conflicted
+++ resolved
@@ -30,42 +30,36 @@
 namespace mfem
 {
 
-const int MAX_Q1D = 10;
-const int MAX_D1D = 10;
+// Maximum size of dofs and quads in 1D.
+const int MAX_D1D = 16;
+const int MAX_Q1D = 16;
 
 // Implementation of MFEM's "parallel for" (forall) device/host kernel
 // interfaces supporting RAJA, CUDA, OpenMP, and sequential backends.
 
 // The MFEM_FORALL wrapper
-<<<<<<< HEAD
-#define MFEM_FORALL(i,N,...)                                     \
-   ForallWrap(true,N,                                            \
-              [=] MFEM_ATTR_DEVICE (int i) {__VA_ARGS__},        \
-              [&]                  (int i) {__VA_ARGS__})
-
-// The MFEM_FORALL_IF wrapper
-#define MFEM_FORALL_IF(use_dev,i,N,...)                     \
-   ForallWrap(use_dev,N,                                    \
-              [=] MFEM_ATTR_DEVICE (int i) {__VA_ARGS__},   \
-              [&]                  (int i) {__VA_ARGS__})
-=======
-#define MFEM_FORALL(i,N,...)                                            \
-   ForallWrap<1>(N,                                                     \
-                 [=] MFEM_ATTR_DEVICE (int i) {__VA_ARGS__},            \
+#define MFEM_FORALL(i,N,...)                                   \
+   ForallWrap<1>(true,N,                                       \
+                 [=] MFEM_ATTR_DEVICE (int i) {__VA_ARGS__},   \
                  [&]                  (int i) {__VA_ARGS__})
 
-#define MFEM_FORALL_2D(i,N,X,Y,BZ,...)                                  \
-   ForallWrap<2>(N,                                                     \
-                 [=] MFEM_ATTR_DEVICE (int i) {__VA_ARGS__},            \
-                 [&]                  (int i) {__VA_ARGS__},            \
+#define MFEM_FORALL_2D(i,N,X,Y,BZ,...)                         \
+   ForallWrap<2>(true,N,                                       \
+                 [=] MFEM_ATTR_DEVICE (int i) {__VA_ARGS__},   \
+                 [&]                  (int i) {__VA_ARGS__},   \
                  X,Y,BZ)
 
-#define MFEM_FORALL_3D(i,N,X,Y,Z,...)                                   \
-   ForallWrap<3>(N,                                                     \
-                 [=] MFEM_ATTR_DEVICE (int i) {__VA_ARGS__},            \
-                 [&]                  (int i) {__VA_ARGS__},            \
+#define MFEM_FORALL_3D(i,N,X,Y,Z,...)                          \
+   ForallWrap<3>(true,N,                                       \
+                 [=] MFEM_ATTR_DEVICE (int i) {__VA_ARGS__},   \
+                 [&]                  (int i) {__VA_ARGS__},   \
                  X,Y,Z)
->>>>>>> bc92fc1a
+
+#define MFEM_FORALL_IF(use_dev,i,N,...)                        \
+   ForallWrap<1>(use_dev,N,                                    \
+                 [=] MFEM_ATTR_DEVICE (int i) {__VA_ARGS__},   \
+                 [&]                  (int i) {__VA_ARGS__})
+
 
 /// OpenMP backend
 template <typename HBODY>
@@ -177,35 +171,14 @@
    MFEM_CUDA_CHECK(cudaGetLastError());
 }
 
-<<<<<<< HEAD
-=======
-#else  // MFEM_USE_CUDA
-
-template <typename DBODY>
-void CuWrap1D(const int N, DBODY &&d_body) {}
-
-template <typename DBODY>
-void CuWrap2D(const int N, DBODY &&d_body,
-              const int X, const int Y, const int BZ) {}
-
-template <typename DBODY>
-void CuWrap3D(const int N, DBODY &&d_body,
-              const int X, const int Y, const int Z) {}
-
->>>>>>> bc92fc1a
-#endif
+#endif // MFEM_USE_CUDA
 
 
 /// The forall kernel body wrapper
-<<<<<<< HEAD
-template <typename DBODY, typename HBODY>
+template <const int DIM, typename DBODY, typename HBODY>
 inline void ForallWrap(const bool use_dev, const int N,
-                       DBODY &&d_body, HBODY &&h_body)
-=======
-template <const int DIM, typename DBODY, typename HBODY>
-void ForallWrap(const int N, DBODY &&d_body, HBODY &&h_body,
-                const int X=0, const int Y=0, const int Z=0)
->>>>>>> bc92fc1a
+                       DBODY &&d_body, HBODY &&h_body,
+                       const int X=0, const int Y=0, const int Z=0)
 {
    if (!use_dev) { goto backend_cpu; }
 
@@ -215,22 +188,17 @@
    { return RajaCudaWrap<MFEM_CUDA_BLOCKS>(N, d_body); }
 #endif
 
-<<<<<<< HEAD
 #ifdef MFEM_USE_CUDA
    // Handle all allowed CUDA backends
-   if (Device::Allows(Backend::CUDA_MASK))
-   { return CuWrap<MFEM_CUDA_BLOCKS>(N, d_body); }
-#endif
-=======
-   if (DIM == 1 && Device::Allows(Backend::CUDA))
+   if (DIM == 1 && Device::Allows(Backend::CUDA_MASK))
    { return CuWrap1D(N, d_body); }
 
-   if (DIM == 2 && Device::Allows(Backend::CUDA))
+   if (DIM == 2 && Device::Allows(Backend::CUDA_MASK))
    { return CuWrap2D(N, d_body, X, Y, Z); }
 
-   if (DIM == 3 && Device::Allows(Backend::CUDA))
+   if (DIM == 3 && Device::Allows(Backend::CUDA_MASK))
    { return CuWrap3D(N, d_body, X, Y, Z); }
->>>>>>> bc92fc1a
+#endif
 
 #if defined(MFEM_USE_RAJA) && defined(RAJA_ENABLE_OPENMP)
    // Handle all allowed OpenMP backends except Backend::OMP
